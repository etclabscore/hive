# Docker container spec for building the master branch of go-ethereum.
#
# The build process it potentially longer running but every effort was made to
# produce a very minimalistic container that can be reused many times without
# needing to constantly rebuild.
FROM alpine:latest


# Build go-ethereum on the fly and delete all build tools afterwards
RUN \
<<<<<<< HEAD
  apk add --update go git make gcc musl-dev linux-headers     && \
=======
  apk add --update bash jq go git make gcc musl-dev             \ 
  	  ca-certificates linux-headers                           && \
>>>>>>> 2247b642
  git clone --depth 1 https://github.com/ethereum/go-ethereum && \
  (cd go-ethereum && make geth)                               && \
  cp go-ethereum/build/bin/geth /geth                         && \
  apk del go git make gcc musl-dev linux-headers              && \
  rm -rf /go-ethereum && rm -rf /var/cache/apk/*

# Inject the startup script
ADD geth.sh /geth.sh
RUN chmod +x /geth.sh

# Export the usual networking ports to allow outside access to the node
EXPOSE 8545 8546 30303

ENTRYPOINT ["/geth.sh"]<|MERGE_RESOLUTION|>--- conflicted
+++ resolved
@@ -8,12 +8,8 @@
 
 # Build go-ethereum on the fly and delete all build tools afterwards
 RUN \
-<<<<<<< HEAD
-  apk add --update go git make gcc musl-dev linux-headers     && \
-=======
-  apk add --update bash jq go git make gcc musl-dev             \ 
+  apk add --update bash jq go git make gcc musl-dev              \ 
   	  ca-certificates linux-headers                           && \
->>>>>>> 2247b642
   git clone --depth 1 https://github.com/ethereum/go-ethereum && \
   (cd go-ethereum && make geth)                               && \
   cp go-ethereum/build/bin/geth /geth                         && \
